import express from "express";
import helmet from "helmet";
import cors from "cors";
import apiRoutes from "./routes/index.js";
import session from "express-session";
import passport from "./config/passport.js";
import authenticate from "./middleware/auth.js";
import httpLogger from "./middleware/httpLogger.js";
import { sanitizeInput, normalizeInput } from "./middleware/inputSanitizer.js";
import { generalRateLimit, authRateLimit } from "./middleware/rateLimiter.js";
import ValidationErrorHandler from "./util/validationErrorHandler.js";
import dotenv from "dotenv";
import sign from "./routes/sign/index.js";
import login from "./routes/login/index.js";
import swaggerUi from "swagger-ui-express";
import swaggerSpecs from "./config/swagger.js";
import "./config/sheduler.js";
import { EasyQError } from "./config/error.js";
<<<<<<< HEAD
import { httpStatusCode } from './util/statusCode.js';
import { logError, logInfo } from './config/logger.js';
import  {resetUserPassword} from "./controller/user.js"
// import { setupProtectedRoutes } from './utils/routeProtector.js'; // New utility
// import protectedRoutesConfig from './routesConfig.js'

=======
import { httpStatusCode } from "./util/statusCode.js";
import { logError, logInfo } from "./config/logger.js";
import { resetUserPassword } from "./controller/user.js";
import functions from "firebase-functions";
>>>>>>> c8b4d82c
dotenv.config();

const app = express();

// 1. Security middleware (should be first)
app.use(
  helmet({
    contentSecurityPolicy: {
      directives: {
        defaultSrc: ["'self'"],
        styleSrc: ["'self'", "'unsafe-inline'", "https://fonts.googleapis.com"],
        fontSrc: ["'self'", "https://fonts.gstatic.com"],
        scriptSrc: ["'self'"],
        imgSrc: ["'self'", "data:", "https:"],
      },
    },
    crossOriginEmbedderPolicy: false,
  })
);

// 2. CORS configuration
<<<<<<< HEAD
app.use(cors({
    credentials: true,
    origin: true // This allows any origin when credentials are sent
}));
=======
app.use(
  cors({
    origin:
      process.env.NODE_ENV === "production"
        ? ["https://yourdomain.com"]
        : ["http://localhost:3000", "http://localhost:3001"],
    credentials: true,
  })
);

>>>>>>> c8b4d82c
// 3. HTTP request logging (early in stack)
app.use(httpLogger);

// 4. General rate limiting
app.use(generalRateLimit);

// 5. Body parsing
app.use(express.json({ limit: "10mb" }));
app.use(express.urlencoded({ extended: true, limit: "10mb" }));

// 6. Input sanitization and normalization
// app.use(sanitizeInput);
// app.use(normalizeInput);

// 7. Session configuration
app.use(
  session({
    secret: process.env.SESSION_SECRET,
    resave: false,
    saveUninitialized: false,
    cookie: {
      maxAge: 1000 * 60 * 60 * 24, // 24 hours
      secure: process.env.NODE_ENV === "production",
      httpOnly: true,
    },
  })
);

// 8. Passport initialization
app.use(passport.initialize());
app.use(passport.session());

// 9. Swagger Documentation (public)
app.use("/api-docs", swaggerUi.serve, swaggerUi.setup(swaggerSpecs));

// 10. Public routes with specific rate limiting
app.use("/signup", authRateLimit, sign);
app.use("/login", authRateLimit, login);
app.use("/user", authRateLimit, login);

// 11. Google OAuth routes
<<<<<<< HEAD
app.get('/auth/google', passport.authenticate('google', {
    scope: ['profile', 'email']
}));

app.get('/auth/google/callback',
    passport.authenticate('google', { failureRedirect: '/login' }),
    (req, res) => {
        logInfo('Google OAuth success', {
            userId: req.user?.userId,
            email: req.user?.email,
            ip: req.ip
        });
        res.redirect(process.env.BASE_FRONTEND_URL);
    }
=======
app.get(
  "/auth/google",
  passport.authenticate("google", {
    scope: ["profile", "email"],
  })
);

app.get(
  "/auth/google/callback",
  passport.authenticate("google", { failureRedirect: "/login" }),
  (req, res) => {
    logInfo("Google OAuth success", {
      userId: req.user?.userId,
      email: req.user?.email,
      ip: req.ip,
    });
    res.redirect(process.env.CLIENT_URL || "http://localhost:3000/dashboard");
  }
>>>>>>> c8b4d82c
);

// const protectedRoutes= express.Router()
// Setup all protected routes on the apiRouter
// setupProtectedRoutes(protectedRoutes, protectedRoutesConfig);

// 12. API routes (authentication will be applied per route basis)
app.use("/api", apiRoutes);

// 13. Health check endpoint (public)
app.get("/health", (req, res) => {
  res.status(200).json({
    status: "OK",
    timestamp: new Date().toISOString(),
    uptime: process.uptime(),
    environment: process.env.NODE_ENV || "development",
  });
});

// 14. 404 handler
app.use((req, res, next) => {
  logError(new Error(`Route not found: ${req.originalUrl}`), {
    method: req.method,
    url: req.originalUrl,
    ip: req.ip,
    userAgent: req.get("User-Agent"),
  });

  next(
    new EasyQError(
      "NotFoundError",
      httpStatusCode.NOT_FOUND,
      true,
      `Cannot find ${req.originalUrl} on this server!`
    )
  );
});

// 15. Global error handler
app.use((err, req, res, next) => {
  // Process the error using our centralized error handler
  const processedError = ValidationErrorHandler.processError(err, req);

  // Log the error with context
  logError(processedError, {
    originalError: err.message,
    method: req.method,
    url: req.originalUrl,
    ip: req.ip,
    userAgent: req.get("User-Agent"),
    userId: req.user?.userId || "anonymous",
    body: req.method !== "GET" ? req.body : undefined,
  });

  // Send formatted error response
  const errorResponse =
    ValidationErrorHandler.formatErrorResponse(processedError);
  res.status(processedError.statusCode || 500).json(errorResponse);
});

export default app;<|MERGE_RESOLUTION|>--- conflicted
+++ resolved
@@ -16,19 +16,12 @@
 import swaggerSpecs from "./config/swagger.js";
 import "./config/sheduler.js";
 import { EasyQError } from "./config/error.js";
-<<<<<<< HEAD
 import { httpStatusCode } from './util/statusCode.js';
 import { logError, logInfo } from './config/logger.js';
 import  {resetUserPassword} from "./controller/user.js"
 // import { setupProtectedRoutes } from './utils/routeProtector.js'; // New utility
 // import protectedRoutesConfig from './routesConfig.js'
 
-=======
-import { httpStatusCode } from "./util/statusCode.js";
-import { logError, logInfo } from "./config/logger.js";
-import { resetUserPassword } from "./controller/user.js";
-import functions from "firebase-functions";
->>>>>>> c8b4d82c
 dotenv.config();
 
 const app = express();
@@ -50,23 +43,10 @@
 );
 
 // 2. CORS configuration
-<<<<<<< HEAD
 app.use(cors({
     credentials: true,
     origin: true // This allows any origin when credentials are sent
 }));
-=======
-app.use(
-  cors({
-    origin:
-      process.env.NODE_ENV === "production"
-        ? ["https://yourdomain.com"]
-        : ["http://localhost:3000", "http://localhost:3001"],
-    credentials: true,
-  })
-);
-
->>>>>>> c8b4d82c
 // 3. HTTP request logging (early in stack)
 app.use(httpLogger);
 
@@ -108,10 +88,12 @@
 app.use("/user", authRateLimit, login);
 
 // 11. Google OAuth routes
-<<<<<<< HEAD
-app.get('/auth/google', passport.authenticate('google', {
-    scope: ['profile', 'email']
-}));
+app.get(
+  "/auth/google",
+  passport.authenticate("google", {
+    scope: ["profile", "email"],
+  })
+);
 
 app.get('/auth/google/callback',
     passport.authenticate('google', { failureRedirect: '/login' }),
@@ -123,26 +105,6 @@
         });
         res.redirect(process.env.BASE_FRONTEND_URL);
     }
-=======
-app.get(
-  "/auth/google",
-  passport.authenticate("google", {
-    scope: ["profile", "email"],
-  })
-);
-
-app.get(
-  "/auth/google/callback",
-  passport.authenticate("google", { failureRedirect: "/login" }),
-  (req, res) => {
-    logInfo("Google OAuth success", {
-      userId: req.user?.userId,
-      email: req.user?.email,
-      ip: req.ip,
-    });
-    res.redirect(process.env.CLIENT_URL || "http://localhost:3000/dashboard");
-  }
->>>>>>> c8b4d82c
 );
 
 // const protectedRoutes= express.Router()
